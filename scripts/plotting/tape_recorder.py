--- conflicted
+++ resolved
@@ -165,11 +165,8 @@
         ts_loc = Path(runs_LT2[key][0])
         hist_str = runs_LT2[key][1]
         fils= sorted(ts_loc.glob(f'*{hist_str}.{var}.*.nc'))
-<<<<<<< HEAD
         dat = adfobj.data.load_timeseries_dataset(fils)
-=======
-        dat = pf.load_dataset(fils)
->>>>>>> 0e6e19c5
+
         if not dat:
             dmsg = f"\t No data for `{var}` found in {fils}, case will be skipped in tape recorder plot."
             print(dmsg)
@@ -209,11 +206,6 @@
                       'ERA5',x1[1],x2[1],y1[1],y2[1], cmap=cmap, paxis='pre',
                       taxis='month',climo_yrs="1980-2020")
 
-<<<<<<< HEAD
-=======
-
-
->>>>>>> 0e6e19c5
     #Loop over case(s) and start count at 2 to account for MLS and ERA5 plots above
     count=2
     for irun in np.arange(0,alldat_concat_LT.run.size,1):
