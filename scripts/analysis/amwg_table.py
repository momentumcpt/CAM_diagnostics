def amwg_table(adf):

    """
    Main function goes through series of steps:
    - load the variable data
    - Determine whether there are spatial dims; if yes, do global average (TODO: regional option)
    - Apply annual average (TODO: add seasonal here)
    - calculates the statistics
      + mean
      + sample size
      + standard deviation
      + standard error of the mean
      + 5/95% confidence interval of the mean
      + linear trend
      + p-value of linear trend
    - puts statistics into a CSV file
    - generates simple HTML that can display the data

    Description of needed inputs from ADF:

    case_names      -> Name(s) of CAM case provided by "cam_case_name"
    input_ts_locs   -> Location(s) of CAM time series files provided by "cam_ts_loc"
    output_loc      -> Location to write AMWG table files to, provided by "cam_diag_plot_loc"
    write_html      -> Logical for whether HTML code is generated to display the table.
    var_list        -> List of CAM output variables provided by "diag_var_list"

    and if doing a CAM baseline comparison:

    baseline_name     -> Name of CAM baseline case provided by "cam_case_name"
    input_ts_baseline -> Location of CAM baseline time series files provied by "cam_ts_loc"

    """

    #Import necessary modules:
    import numpy as np
    import xarray as xr
    from pathlib import Path
    from adf_base import AdfError
    import warnings  # use to warn user about missing files.

    #Import "special" modules:
    try:
        import pandas as pd
    except ImportError:
        print("Pandas module does not exist in python path, but is needed for amwg_table.")
        print("Please install module, e.g. 'pip install pandas'.")
        sys.exit(1)

    try:
        import scipy.stats as stats # for easy linear regression and testing
    except ImportError:
        print("Scipy module does not exist in python path, but is needed for amwg_table.")
        print("Please install module, e.g. 'pip install scipy'.")


    #Additional information:
    #----------------------

    # GOAL: replace the "Tables" set in AMWG
    #       Set Description
    #   1 Tables of ANN, DJF, JJA, global and regional means and RMSE.
    #
    # STRATEGY:
    # I think the right solution is to generate one CSV (or other?) file that
    # contains all of the data.
    # So we need:
    # - a function that would produces the data, and
    # - then call a function that adds the data to a file
    # - another function(module?) that uses the file to produce a "web page"

    # IMPLEMENTATION:
    # - assume that we will have time series of global averages already ... that should be done ahead of time
    # - given a variable or file for a variable (equivalent), we will calculate the all-time, DJF, JJA, MAM, SON
    #   + mean
    #   + standard error of the mean
    #     -- 95% confidence interval for the mean, estimated by:
    #     ---- CI95 = mean + (SE * 1.96)
    #     ---- CI05 = mean - (SE * 1.96)
    #   + standard deviation
    # AMWG also includes the RMSE b/c it is comparing two things, but I will put that off for now.

    # DETAIL: we use python's type hinting as much as possible

    # in future, provide option to do multiple domains
    # They use 4 pre-defined domains:
    domains = {"global": (0, 360, -90, 90),
               "tropics": (0, 360, -20, 20),
               "southern": (0, 360, -90, -20),
               "northern": (0, 360, 20, 90)}

    # and then in time it is DJF JJA ANN

    # within each domain and season
    # the result is just a table of
    # VARIABLE-NAME, RUN VALUE, OBS VALUE, RUN-OBS, RMSE
    #----------------------

    #Notify user that script has started:
    print("\n  Calculating AMWG variable table...")


    #Extract needed quantities from ADF object:
    #-----------------------------------------
    write_html = adf.get_basic_info("create_html")
    var_list   = adf.diag_var_list

    #Special ADF variable which contains the output paths for
    #all generated plots and tables for each case:
    output_locs = adf.plot_location

    #CAM simulation variables (these quantities are always lists):
    case_names    = adf.get_cam_info("cam_case_name", required=True)
    input_ts_locs = adf.get_cam_info("cam_ts_loc", required=True)

    #Check if a baseline simulation is also being used:
    if not adf.get_basic_info("compare_obs"):
        #Extract CAM baseline variaables:
        baseline_name     = adf.get_baseline_info("cam_case_name", required=True)
        input_ts_baseline = adf.get_baseline_info("cam_ts_loc", required=True)

        #Append to case list:
        case_names.append(baseline_name)
        input_ts_locs.append(input_ts_baseline)

        #Save the baseline to the first case's plots directory:
        output_locs.append(output_locs[0])

    #-----------------------------------------
    #Create (empty) dictionary to use for the
    #residual top of model (RESTOM) radiation calculation:
    restom_dict = {}

    #Loop over CAM cases:
    for case_idx, case_name in enumerate(case_names):

        #Convert output location string to a Path object:
        output_location = Path(output_locs[case_idx])

        #Generate input file path:
        input_location = Path(input_ts_locs[case_idx])

        #Check that time series input directory actually exists:
        if not input_location.is_dir():
            errmsg = f"Time series directory '{input_location}' not found.  Script is exiting."
            raise AdfError(errmsg)
        #Write to debug log if enabled:
        adf.debug_log(f"DEBUG: location of files is {str(input_location)}")
        #Check if analysis directory exists, and if not, then create it:
        if not output_location.is_dir():
            print(f"\t    {output_locs[case_idx]} not found, making new directory")
            output_location.mkdir(parents=True)

        #Create output file name:
        output_csv_file = output_location / f"amwg_table_{case_name}.csv"

        #Create HTML output file name as well, if needed:
        if write_html:
            output_html_file = output_location / f"amwg_table_{case_name}.html"

        #Given that this is a final, user-facing analysis, go ahead and re-do it every time:
        if Path(output_csv_file).is_file():
            Path.unlink(output_csv_file)

        if write_html:
            if Path(output_html_file).is_file():
                Path.unlink(output_html_file)

        #Save case name as a new key in the RESTOM dictonary:
        restom_dict[case_name] = {}

        #Loop over CAM output variables:
        for var in var_list:

            #Notify users of variable being added to table:
            print(f"\t - Variable '{var}' being added to table")

            #Create list of time series files present for variable:
            ts_filenames = f'{case_name}.*.{var}.*nc'
            ts_files = sorted(input_location.glob(ts_filenames))

            # If no files exist, try to move to next variable. --> Means we can not proceed with this variable, and it'll be problematic later.
            if not ts_files:
                errmsg = f"Time series files for variable '{var}' not found.  Script will continue to next variable."
                warnings.warn(errmsg)
                continue

            #TEMPORARY:  For now, make sure only one file exists:
            if len(ts_files) != 1:
                errmsg =  "Currently the AMWG table script can only handle one time series file per variable."
                errmsg += f" Multiple files were found for the variable '{var}'"
                raise AdfError(errmsg)

            #Load model data from file:
            data = _load_data(ts_files[0], var)

            #Extract units string, if available:
            if hasattr(data, 'units'):
                unit_str = data.units
            else:
                unit_str = '--'

            #Check if variable has a vertical coordinate:
            if 'lev' in data.coords or 'ilev' in data.coords:
<<<<<<< HEAD
                print(f"\t   Variable '{var}' has a vertical dimension, "+\
=======
                print(f"Variable '{var}' has a vertical dimension, "+\
>>>>>>> 8513b4f4
                      "which is currently not supported for the AMWG Table. Skipping...")
                #Skip this variable and move to the next variable in var_list:
                continue

            # we should check if we need to do area averaging:
            if len(data.dims) > 1:
                # flags that we have spatial dimensions
                # Note: that could be 'lev' which should trigger different behavior
                # Note: we should be able to handle (lat, lon) or (ncol,) cases, at least
                data = _spatial_average(data)  # changes data "in place"

            #Add necessary data for RESTOM calcs below
            if var == "FLNT":
                restom_dict[case_name][var] = data
                #Copy units for RESTOM as well:
                restom_units = unit_str
            if var == "FSNT":
                restom_dict[case_name][var] = data

            # In order to get correct statistics, average to annual or seasonal
            data = data.groupby('time.year').mean(dim='time') # this should be fast b/c time series should be in memory
                                                              # NOTE: data will now have a 'year' dimension instead of 'time'
            # Now that data is (time,), we can do our simple stats:
            data_mean = data.mean()
            data_sample = len(data)
            data_std = data.std()
            data_sem = data_std / data_sample
            data_ci = data_sem * 1.96  # https://en.wikipedia.org/wiki/Standard_error
            data_trend = stats.linregress(data.year, data.values)
            # These get written to our output file:
            # create a dataframe:
            cols = ['variable', 'unit', 'mean', 'sample size', 'standard dev.',
                    'standard error', '95% CI', 'trend', 'trend p-value']
            row_values = [var, unit_str, data_mean.data.item(), data_sample,
                          data_std.data.item(), data_sem.data.item(), data_ci.data.item(),
                          f'{data_trend.intercept : 0.3f} + {data_trend.slope : 0.3f} t',
                          data_trend.pvalue]

            # Format entries:
            dfentries = {c:[row_values[i]] for i,c in enumerate(cols)}

            # Add entries to Pandas structure:
            df = pd.DataFrame(dfentries)

            # Check if the output CSV file exists,
            # if so, then append to it:
            if output_csv_file.is_file():
                df.to_csv(output_csv_file, mode='a', header=False, index=False)
            else:
                df.to_csv(output_csv_file, header=cols, index=False)

            # last step is to write the html file; overwrites previous version since we're supposed to be adding to it
            if write_html:
                _write_html(output_csv_file, output_html_file,case_name,case_names)

        #End of var_list loop
        #--------------------

        if "FSNT" and "FLNT" in var_list:
            #RESTOM Calcs
            var = "RESTOM" #RESTOM = FSNT-FLNT
            print(f"\t - Variable '{var}' being added to table")
            data = restom_dict[case_name]["FSNT"] - restom_dict[case_name]["FLNT"]
            # In order to get correct statistics, average to annual or seasonal
            data = data.groupby('time.year').mean(dim='time') # this should be fast b/c time series should be in memory
                                                                # NOTE: data will now have a 'year' dimension instead of 'time'
            # Now that data is (time,), we can do our simple stats:
            data_mean = data.mean()
            data_sample = len(data)
            data_std = data.std()
            data_sem = data_std / data_sample
            data_ci = data_sem * 1.96  # https://en.wikipedia.org/wiki/Standard_error
            data_trend = stats.linregress(data.year, data.values)
            # These get written to our output file:
            # create a dataframe:
            cols = ['variable', 'unit', 'mean', 'sample size', 'standard dev.',
                        'standard error', '95% CI', 'trend', 'trend p-value']
            row_values = [var, restom_units, data_mean.data.item(), data_sample,
                            data_std.data.item(), data_sem.data.item(), data_ci.data.item(),
                            f'{data_trend.intercept : 0.3f} + {data_trend.slope : 0.3f} t',
                            data_trend.pvalue]

            # Format entries:
            dfentries = {c:[row_values[i]] for i,c in enumerate(cols)}

            # Add entries to Pandas structure:
            df = pd.DataFrame(dfentries)

            # Check if the output CSV file exists,
            # if so, then append to it:
            if output_csv_file.is_file():
                df.to_csv(output_csv_file, mode='a', header=False, index=False)
            else:
                df.to_csv(output_csv_file, header=cols, index=False)

            # last step is to write the html file; overwrites previous version since we're supposed to be adding to it
            if write_html:
                _write_html(output_csv_file, output_html_file,case_name,case_names)
        else:
            #Print message to debug log:
            adf.debug_log("RESTOM not calculated because FSNT and/or FLNT variables not in dataset")

    #End of model case loop
    #----------------------


    #Notify user that script has ended:
    print("  ...AMWG variable table has been generated successfully.")

    #Check if observations are being comapred to, if so skip table comparison...
    if not adf.get_basic_info("compare_obs"):
        #Create comparison table for both cases
        print("\n  Making comparison table...")
        _df_comp_table(write_html,output_location,case_names)
        print("  ... Comparison table has been generated successfully")
    else:
        print(" Comparison table currently doesn't work with obs, so skipping...")
    #End if


##################
# Helper functions
##################

def _load_data(dataloc, varname):
    import xarray as xr
    ds = xr.open_dataset(dataloc)
    return ds[varname]

#####

def _spatial_average(indata):
    import xarray as xr
    import numpy as np
    import warnings
    assert 'lev' not in indata.coords
    assert 'ilev' not in indata.coords
    if 'lat' in indata.coords:
        weights = np.cos(np.deg2rad(indata.lat))
        weights.name = "weights"
    elif 'ncol' in indata.coords:
        warnings.warn("We need a way to get area variable. Using equal weights.")
        weights = xr.DataArray(1.)
        weights.name = "weights"
    else:
        weights = xr.DataArray(1.)
        weights.name = "weights"
    weighted = indata.weighted(weights)
    # we want to average over all non-time dimensions
    avgdims = [dim for dim in indata.dims if dim != 'time']
    return weighted.mean(dim=avgdims)

#####

def _write_html(f, out,case_name,case_name_list):
    if case_name != case_name_list[-1]:
        # * * * * * * * * * * * * * * * * * * * * * * * * * * * *
        # This will need to change when applying multi-case runs; ie Test 1, Test 2, etc.
        case = "Test"
    else:
        case = "Control"
    import pandas as pd
    df = pd.read_csv(f)
    html = df.to_html(index=False, border=1, justify='center', float_format='{:,.3g}'.format)  # should return string

    preamble = f"""<html><head><title>ADF Mean Tables</title><link rel="stylesheet" href="../templates/adf_diag.css"></head><body >
    <nav role="navigation" class="primary-navigation">
      <ul>
        <li><a href="../index.html">Case Home</a></li>
        <li><a href="../html_table/mean_table.html">Case Tables</a></li>
        <li><a href="#">Links &dtrif;</a>
          <ul class="dropdown">
            <li><a href="https://www.cesm.ucar.edu">CESM</a></li>
            <li><a href="https://www.cesm.ucar.edu/working_groups/Atmosphere/?ref=nav">AMWG</a></li>
            <li><a href="https://www.cgd.ucar.edu/amp/">AMP</a></li>
          </ul>
        </li>
        <li><a href="https://github.com/NCAR/ADF">About</a></li>
        <li><a href="https://github.com/NCAR/ADF/discussions">Contact</a></li>
      </ul>
    </nav><h1>CAM Diagnostics</h1><h2>{case} Case: {f.stem}<h2>"""

    ending = """</body></html>"""
    with open(out, 'w') as hfil:
        hfil.write(preamble)
        hfil.write(html)
        hfil.write(ending)


def _df_comp_table(write_html,output_location,case_names):
    import pandas as pd

    output_csv_file_comp = output_location / "amwg_table_comp.csv"

    # * * * * * * * * * * * * * * * * * * * * * * * * * * * *
    #This will be for single-case for now (case_names[0]),
    #will need to change to loop as multi-case is introduced
    case = output_location/f"amwg_table_{case_names[0]}.csv"
    baseline = output_location/f"amwg_table_{case_names[-1]}.csv"

    #Read in test case and baseline dataframes:
    df_case = pd.read_csv(case)
    df_base = pd.read_csv(baseline)

    #Create a merged dataframe that contains only the variables
    #contained within both the test case and the baseline:
    df_merge = pd.merge(df_case, df_base, how='inner', on=['variable'])

    #Create the "comparison" dataframe:
    df_comp = pd.DataFrame(dtype=object)
    df_comp[['variable','unit','case']] = df_merge[['variable','unit_x','mean_x']]
    df_comp['baseline'] = df_merge[['mean_y']]
    df_comp['diff'] = df_comp['case'].values-df_comp['baseline'].values

    #Write the comparison dataframe to a new CSV file:
    cols_comp = ['variable', 'unit', 'test', 'control', 'diff']
    df_comp.to_csv(output_csv_file_comp, header=cols_comp, index=False)

    #Create HTML output file name as well, if needed:
    if write_html:
        output_html_file_comp = output_location / "amwg_table_comp.html"
    else:
        #No website is being generated, so exit funcion here:
        return

    html = df_comp.to_html(index=False, border=1, justify='center', float_format='{:,.3g}'.format)  # should return string

    preamble = f"""<html><head><title>ADF Mean Tables</title><link rel="stylesheet" href="../templates/adf_diag.css"></head><body >
    <nav role="navigation" class="primary-navigation">
      <ul>
        <li><a href="../index.html">Case Home</a></li>
        <li><a href="../html_table/mean_table.html">Case Tables</a></li>
        <li><a href="#">Links &dtrif;</a>
          <ul class="dropdown">
            <li><a href="https://www.cesm.ucar.edu">CESM</a></li>
            <li><a href="https://www.cesm.ucar.edu/working_groups/Atmosphere/?ref=nav">AMWG</a></li>
            <li><a href="https://www.cgd.ucar.edu/amp/">AMP</a></li>
          </ul>
        </li>
        <li><a href="https://github.com/NCAR/ADF">About</a></li>
        <li><a href="https://github.com/NCAR/ADF/discussions">Contact</a></li>
      </ul>
    </nav><h1>CAM Diagnostics</h1><h2>AMWG Case Comparison</h2><h2>Test Case: {case_names[0]}<br/>Control Case: {case_names[-1]}</h2>"""

    ending = """</body></html>"""
    with open(output_html_file_comp, 'w') as hfil:
        hfil.write(preamble)
        hfil.write(html)
        hfil.write(ending)

##############
#END OF SCRIPT<|MERGE_RESOLUTION|>--- conflicted
+++ resolved
@@ -201,11 +201,7 @@
 
             #Check if variable has a vertical coordinate:
             if 'lev' in data.coords or 'ilev' in data.coords:
-<<<<<<< HEAD
                 print(f"\t   Variable '{var}' has a vertical dimension, "+\
-=======
-                print(f"Variable '{var}' has a vertical dimension, "+\
->>>>>>> 8513b4f4
                       "which is currently not supported for the AMWG Table. Skipping...")
                 #Skip this variable and move to the next variable in var_list:
                 continue
