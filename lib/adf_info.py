"""
Information/Parameter (Info) class for
the Atmospheric Diagnostics Framework (ADF).

This class inherits from the AdfConfig class.
Currently this class does four things:

1.  Initializes an instance of AdfConfig.

2.  Checks for the three, required upper-level
    dictionaries specified in the config file,
    and makes copies where the variables have
    been expanded.

3.  Extract values for "compare_obs", "diag_var_list",
    and "plot_location", and provide properties to
    access these values to the rest of ADF.

4.  Set "num_procs" variable, and provde num_procs
    property to the rest of ADF.

This class also provide methods for extracting
variables from the standard, expanded config
dictionaries.
"""

#++++++++++++++++++++++++++++++
#Import standard python modules
#++++++++++++++++++++++++++++++

from pathlib import Path
import copy
import os

#+++++++++++++++++++++++++++++++++++++++++++++++++
#import non-standard python modules, including ADF
#+++++++++++++++++++++++++++++++++++++++++++++++++

# pylint: disable=unused-import
import numpy as np
import xarray as xr
# pylint: enable=unused-import

#ADF modules:
from adf_config import AdfConfig
from adf_base   import AdfError

#+++++++++++++++++++
#Define Obs class
#+++++++++++++++++++

class AdfInfo(AdfConfig):

    """
    Information/Parameter class, which initializes
    an AdfConfig object and provides additional
    variables and methods to simplify access to the
    standard, expanded config dictionaries.
    """

    def __init__(self, config_file, debug=False):

        """
        Initalize ADF Info object.
        """

        #Initialize Config attributes:
        super().__init__(config_file, debug=debug)

        #Add basic diagnostic info to object:
        self.__basic_info = self.read_config_var('diag_basic_info', required=True)

        #Expand basic info variable strings:
        self.expand_references(self.__basic_info)

        #Add CAM climatology info to object:
        self.__cam_climo_info = self.read_config_var('diag_cam_climo', required=True)

        #Expand CAM climo info variable strings:
        self.expand_references(self.__cam_climo_info)

        # Add CVDP info to object:
        self.__cvdp_info = self.read_config_var("diag_cvdp_info")

        # Expand CVDP climo info variable strings:
        if self.__cvdp_info is not None:
            self.expand_references(self.__cvdp_info)
        # End if

        # Add MDTF info to object:
        self.__mdtf_info = self.read_config_var("diag_mdtf_info")

        if self.__mdtf_info is not None:
            self.expand_references(self.__mdtf_info)
        # End if

        # Check if inputs are of the correct type:
        # -------------------------------------------

        #Use "cam_case_name" as the variable that sets the total number of cases:
        if isinstance(self.get_cam_info("cam_case_name", required=True), list):

            #Extract total number of test cases:
            self.__num_cases = len(self.get_cam_info("cam_case_name"))

        else:
            #Set number of cases to one:
            self.__num_cases = 1
        #End if

        #Loop over all items in config dict:
        for conf_var, conf_val in self.__cam_climo_info.items():
            # Hist_str can be a list for each case, so set it as a nested list here
            if "hist_str" in conf_var:
                self.hist_str_to_list(conf_var, conf_val)
            elif isinstance(conf_val, list):
                # If a list, then make sure it is has the correct number of entries:
                if not len(conf_val) == self.__num_cases:
                    emsg = f"diag_cam_climo config variable '{conf_var}' should have"
                    emsg += f" {self.__num_cases} entries, instead it has {len(conf_val)}"
                    self.end_diag_fail(emsg)
            else:
                #If not a list, then convert it to one:
                self.__cam_climo_info[conf_var] = [conf_val]
            #End if
        #End for
        #-------------------------------------------

        #Initialize ADF variable list:
        self.__diag_var_list = self.read_config_var('diag_var_list', required=True)

        #Case names:
        case_names = self.get_cam_info('cam_case_name', required=True)

        #Grab test case nickname(s)
        test_nickname_list = self.get_cam_info('case_nickname')

        if test_nickname_list:
            test_nicknames = [] #set to be an empty list
            for i,nickname in enumerate(test_nickname_list):
                if nickname is None:
                    test_nicknames.append(case_names[i])
                else:
                    test_nicknames.append(test_nickname_list[i])
                #End if
            #End for
        else:
            test_nicknames = [] #Re-set to be an empty list
            for case_name in case_names:
                test_nicknames.append(case_name)
            #End for
        #End if

        #Initialize "compare_obs" variable:
        self.__compare_obs = self.get_basic_info('compare_obs')

        #Check if a CAM vs AMWG obs comparison is being performed:
        if self.__compare_obs:

            #If so, then set the baseline info to None, to ensure any scripts
            #that check this variable won't crash:
            self.__cam_bl_climo_info = None

            #Also set data name for use below:
            data_name = "Obs"
            base_nickname = "Obs"

            #Set the baseline years to empty strings:
            syear_baseline = ""
            eyear_baseline = ""
        else:
            #If not, then assume a CAM vs CAM run and add CAM baseline climatology info to object:
            self.__cam_bl_climo_info = self.read_config_var('diag_cam_baseline_climo',
                                                            required=True)

            #Expand CAM baseline climo info variable strings:
            self.expand_references(self.__cam_bl_climo_info)

            #Set data name to baseline case name:
            data_name = self.get_baseline_info('cam_case_name', required=True)

            #Attempt to grab baseline start_years (not currently required):
            syear_baseline = self.get_baseline_info('start_year')
            eyear_baseline = self.get_baseline_info('end_year')

            #Get climo years for verification or assignment if missing
            baseline_hist_locs = self.get_baseline_info('cam_hist_loc')

            # Read hist_str (component.hist_num, eg cam.h0) from the yaml file
            baseline_hist_str = self.get_baseline_info("hist_str")

            #Check if user provided
            if not baseline_hist_str:
                baseline_hist_str = ['cam.h0a']
            else:
                #Make list if not already
                if not isinstance(baseline_hist_str, list):
                    baseline_hist_str = [baseline_hist_str]
            #Initialize baseline history string list
            self.__base_hist_str = baseline_hist_str

            #Check if any time series files are pre-made
            baseline_ts_done   = self.get_baseline_info("cam_ts_done")

            #Check if time series files already exist,
            #if so don't rely on climo years from history location
            if baseline_ts_done:
                baseline_hist_locs = [None]

                #Grab baseline time series file location
                input_ts_baseline = self.get_baseline_info("cam_ts_loc", required=True)
                input_ts_loc = Path(input_ts_baseline)

                #Get years from pre-made timeseries file(s)
                found_syear_baseline, found_eyear_baseline = self.get_climo_yrs_from_ts(
                    input_ts_loc, data_name)
                found_yr_range = np.arange(found_syear_baseline,found_eyear_baseline,1)

                #History file path isn't needed if user is running ADF directly on time series.
                #So make sure start and end year are specified:
                if syear_baseline is None:
                    msg = f"No given start year for {data_name}, "
                    msg += f"using first found year: {found_syear_baseline}"
                    print(msg)
                    syear_baseline = found_syear_baseline
                if syear_baseline not in found_yr_range:
                    msg = f"Given start year '{syear_baseline}' is not in current dataset "
                    msg += f"{data_name}, using first found year: {found_syear_baseline}\n"
                    print(msg)
                    syear_baseline = found_syear_baseline

                if eyear_baseline is None:
                    msg = f"No given end year for {data_name}, "
                    msg += f"using last found year: {found_eyear_baseline}"
                    print(msg)
                    eyear_baseline = found_eyear_baseline
                if eyear_baseline not in found_yr_range:
                    msg = f"Given end year '{eyear_baseline}' is not in current dataset "
                    msg += f"{data_name}, using first found year: {found_eyear_baseline}\n"
                    print(msg)
                    eyear_baseline = found_eyear_baseline
            # End if

            # Check if history file path exists:
            if any(baseline_hist_locs):
                #Check if user provided
                if not baseline_hist_str:
                    baseline_hist_str = ['cam.h0a']
                else:
                    #Make list if not already
                    if not isinstance(baseline_hist_str, list):
                        baseline_hist_str = [baseline_hist_str]
                #Initialize baseline history string list
                self.__base_hist_str = baseline_hist_str

                #Grab first possible hist string, just looking for years of run
                base_hist_str = baseline_hist_str[0]
                starting_location = Path(baseline_hist_locs)
                file_list = sorted(starting_location.glob("*" + base_hist_str + ".*.nc"))
                # Partition string to find exactly where h-number is
                # This cuts the string before and after the `{hist_str}.` sub-string
                # so there will always be three parts:
                # before sub-string, sub-string, and after sub-string
                #Since the last part always includes the time range, grab that with last index (2)
                #NOTE: this is based off the current CAM file name structure in the form:
                #  $CASE.cam.h#.YYYY<other date info>.nc
                base_climo_yrs = [int(str(i).partition(f"{base_hist_str}.")[2][0:4]) for i in file_list]
                base_climo_yrs = sorted(np.unique(base_climo_yrs))

                base_found_syr = int(base_climo_yrs[0])
                base_found_eyr = int(base_climo_yrs[-1])

                #Check if start or end year is missing. If so then just assume it is the
                #start or end of the entire available model data.
                if syear_baseline is None:
                    msg = f"No given start year for {data_name}, "
                    msg += f"using first found year: {base_found_syr}"
                    print(msg)
                    syear_baseline = base_found_syr
                if syear_baseline not in base_climo_yrs:
                    msg = f"Given start year '{syear_baseline}' is not in current dataset "
                    msg += f"{data_name}, using first found year: {base_climo_yrs[0]}\n"
                    print(msg)
                    syear_baseline = base_found_syr

                if eyear_baseline is None:
                    msg = f"No given end year for {data_name}, "
                    msg += f"using last found year: {base_found_eyr}"
                    print(msg)
                    eyear_baseline = base_found_eyr
                if eyear_baseline not in base_climo_yrs:
                    msg = f"Given end year '{eyear_baseline}' is not in current dataset "
                    msg += f"{data_name}, using last found year: {base_climo_yrs[-1]}\n"
                    print(msg)
                    eyear_baseline = base_found_eyr

                #Grab baseline nickname
                base_nickname = self.get_baseline_info('case_nickname')
                if base_nickname is None:
                    base_nickname = data_name
            #End if

            #Grab baseline nickname
            base_nickname = self.get_baseline_info('case_nickname')
            if base_nickname is None:
                base_nickname = data_name

            #Get integer for baseline years for searching climo files
            syear_baseline = int(syear_baseline)
            eyear_baseline = int(eyear_baseline)

            #Update baseline case name:
            data_name += f"_{syear_baseline}_{eyear_baseline}"
        #End if (compare_obs)

        #Initialize case nicknames:
        self.__test_nicknames = test_nicknames
        self.__base_nickname = base_nickname

        #Save starting and ending years as object variables:
        self.__syear_baseline = syear_baseline
        self.__eyear_baseline = eyear_baseline

        #Create plot location variable for potential use by the website generator.
        #Please note that this is also assumed to be the output location for the analyses scripts:
        #-------------------------------------------------------------------------
        self.__plot_location = [] #Must be a list to manage multiple cases

        #Plot directory:
        plot_dir = self.get_basic_info('cam_diag_plot_loc', required=True)

        #Case names:
        case_names = self.get_cam_info('cam_case_name', required=True)

        #Start years (not currently required):
        syears = self.get_cam_info('start_year')

        #End year (not currently rquired):
        eyears = self.get_cam_info('end_year')

        #Make lists of None to be iterated over for case_names
        if syears is None:
            syears = [None]*len(case_names)
        #End if
        if eyears is None:
            eyears = [None]*len(case_names)
        #End if

        #Extract cam history files location:
        cam_hist_locs = self.get_cam_info('cam_hist_loc')

        #Get cleaned nested list of hist_str for test case(s) (component.hist_num, eg cam.h0)
<<<<<<< HEAD
        cam_hist_str = self.__cam_climo_info['hist_str']
=======
        cam_hist_str = self.__cam_climo_info.get('hist_str', None)
>>>>>>> 0e6e19c5

        if not cam_hist_str:
            hist_str = [['cam.h0a']]*self.__num_cases
        else:
            hist_str = cam_hist_str
        #End if

        #Initialize CAM history string nested list
        self.__hist_str = hist_str

        #Check if using pre-made ts files
        cam_ts_done   = self.get_cam_info("cam_ts_done")

        #Grab case time series file location(s)
        input_ts_locs = self.get_cam_info("cam_ts_loc", required=True)

        #Loop over cases:
        syears_fixed = []
        eyears_fixed = []
        for case_idx, case_name in enumerate(case_names):

            syear = syears[case_idx]
            eyear = eyears[case_idx]

            #Check if time series files exist, if so don't rely on climo years
            if cam_ts_done[case_idx]:
                cam_hist_locs[case_idx] = None

                #Grab case time series file location
                input_ts_loc = Path(input_ts_locs[case_idx])

                #Get years from pre-made timeseries file(s)
                found_syear, found_eyear = self.get_climo_yrs_from_ts(input_ts_loc, case_name)
                found_yr_range = np.arange(found_syear,found_eyear,1)

                #History file path isn't needed if user is running ADF directly on time series.
                #So make sure start and end year are specified:
                if syear is None:
                    msg = f"No given start year for {case_name}, "
                    msg += f"using first found year: {found_syear}"
                    print(msg)
                    syear = found_syear
                if syear not in found_yr_range:
                    msg = f"Given start year '{syear}' is not in current dataset "
                    msg += f"{case_name}, using first found year: {found_syear}\n"
                    print(msg)
                    syear = found_syear
                #End if
                if eyear is None:
                    msg = f"No given end year for {case_name}, "
                    msg += f"using last found year: {found_eyear}"
                    print(msg)
                    eyear = found_eyear
                if eyear not in found_yr_range:
                    msg = f"Given end year '{eyear}' is not in current dataset "
                    msg += f"{case_name}, using last found year: {found_eyear}\n"
                    print(msg)
                    eyear = found_eyear
                #End if
            #End if

            #Check if history file path exists:
            hist_str_case = hist_str[case_idx]
            if any(cam_hist_locs):
                #Grab first possible hist string, just looking for years of run
                hist_str = hist_str_case[0]

                #Get climo years for verification or assignment if missing
                starting_location = Path(cam_hist_locs[case_idx])
                file_list = sorted(starting_location.glob('*'+hist_str+'.*.nc'))
                #Partition string to find exactly where h-number is
                #This cuts the string before and after the `{hist_str}.` sub-string
                # so there will always be three parts:
                # before sub-string, sub-string, and after sub-string
                #Since the last part always includes the time range, grab that with last index (2)
                #NOTE: this is based off the current CAM file name structure in the form:
                #  $CASE.cam.h#.YYYY<other date info>.nc
                case_climo_yrs = [int(str(i).partition(f"{hist_str}.")[2][0:4]) for i in file_list]
                case_climo_yrs = sorted(np.unique(case_climo_yrs))

                case_found_syr = int(case_climo_yrs[0])
                case_found_eyr = int(case_climo_yrs[-1])

                #Check if start or end year is missing.  If so then just assume it is the
                #start or end of the entire available model data.
                if syear is None:
                    msg = f"No given start year for {case_name}, "
                    msg += f"using first found year: {case_found_syr}"
                    print(msg)
                    syear = case_found_syr
                if syear not in case_climo_yrs:
                    msg = f"Given start year '{syear}' is not in current dataset "
                    msg += f"{case_name}, using first found year: {case_climo_yrs[0]}\n"
                    print(msg)
                    syear = case_found_syr
                #End if
                if eyear is None:
                    msg = f"No given end year for {case_name}, "
                    msg += f"using last found year: {case_found_eyr}"
                    print(msg)
                    eyear = case_found_eyr
                if eyear not in case_climo_yrs:
                    msg = f"Given end year '{eyear}' is not in current dataset "
                    msg += f"{case_name}, using last found year: {case_climo_yrs[-1]}\n"
                    print(msg)
                    eyear = case_found_eyr
                #End if
            #End if

            #Update climo year lists in case anything changed
            syear = int(syear)
            eyear = int(eyear)
            syears_fixed.append(syear)
            eyears_fixed.append(eyear)

            #Update case name with provided/found years:
            case_name += f"_{syear}_{eyear}"

            #Set the final directory name and save it to plot_location:
            direc_name = f"{case_name}_vs_{data_name}"
            plot_loc = os.path.join(plot_dir, direc_name)
            self.__plot_location.append(plot_loc)

            #If first iteration, then save directory name for use by baseline:
            first_case_dir = ''
            if case_idx == 0:
                first_case_dir = direc_name
            #End if

            #Go ahead and make the diag plot location if it doesn't exist already
            diag_location = Path(plot_loc)
            if not diag_location.is_dir():
                print(f"\t    {diag_location} not found, making new directory")
                diag_location.mkdir(parents=True)
        #End for

        self.__syears = syears_fixed
        self.__eyears = eyears_fixed

        #Finally add baseline case (if applicable) for use by the website table
        #generator.  These files will be stored in the same location as the first
        #listed case.
        if not self.compare_obs:
            self.__plot_location.append(os.path.join(plot_dir, first_case_dir))
        #End if

        #-------------------------------------------------------------------------

        #Initialize "num_procs" variable:
        #-----------------------------------------
        temp_num_procs = self.get_basic_info('num_procs')

        if not temp_num_procs:
            #Variable not present, so set to a single processor:
            self.__num_procs = 1
        else:
            #Check if variable is a string and matches keyword:
            if isinstance(temp_num_procs, str) and \
               temp_num_procs.strip() == "*":

                #Set number of processors to total number of CPUs
                #on the node.  Please note that at some point this
                #may need to be replaced with a DASK implementation
                #instead:

                #First try to get CPUs allowed by OS for process to use:
                try:
                    self.__num_procs = len(os.sched_getaffinity(0))
                except AttributeError:
                    #Operating system doesn't support getaffinity, so try
                    #straight CPU number:
                    if os.cpu_count():
                        self.__num_procs = os.cpu_count()
                    else:
                        #Something is weird with this Operating System,
                        #so warn user and then try to run in serial mode:
                        wmsg = "WARNING!!!! ADF unable to determine how"
                        wmsg += " many processors are availble on this system,"
                        wmsg += " so defaulting to a single process/core."
                        print(wmsg)
                        self.__num_procs = 1
                    #End if
                #End except

            else:
                #If anything else, then try to convert to integer:
                try:
                    self.__num_procs = int(temp_num_procs)
                except ValueError:
                    #This variable has been set to something that
                    #can't be converted into an integer, so warn
                    #user and then try to run in serial mode:
                    wmsg = "WARNING!!!!  The 'num_procs' variable"
                    wmsg += f" has been set to '{temp_num_procs}'"
                    wmsg += " which cannot be converted to an integer."
                    wmsg += "\nThe ADF will now default to a single core"
                    wmsg += " and attempt to run."
                    print(wmsg)
                    self.__num_procs = 1
                #End except
            #End if
        #End if
        #Print number of processors being used to debug log (if requested):
        self.debug_log(f"ADF is running with {self.__num_procs} processors.")
        # -----------------------------------------

    #########
    def hist_str_to_list(self, conf_var, conf_val):
        """
        Make hist_str a nested list [ncases,nfiles] of the given value(s)
        """
        if isinstance(conf_val, list):
            hist_str = conf_val
        else:  # one case, one hist str
            hist_str = [
                conf_val
            ]
        self.__cam_climo_info[conf_var] = [hist_str]
        # -----------------------------------------

    #########

    # Create property needed to return "compare_obs" logical to user:
    @property
    def compare_obs(self):
        """Return the "compare_obs" logical to the user if requested."""
        return self.__compare_obs

    # Create property needed to return the number of test cases (num_cases) to user:
    @property
    def num_cases(self):
        """Return the "num_cases" integer value to the user if requested."""
        return self.__num_cases

    # Create property needed to return "diag_var_list" list to user:
    @property
    def diag_var_list(self):
        """Return a copy of the "diag_var_list" list to the user if requested."""
        #Note that a copy is needed in order to avoid having a script mistakenly
        #modify this variable, as it is mutable and thus passed by reference:
        return copy.copy(self.__diag_var_list)

    # Create property needed to return "basic_info" expanded dictionary to user:
    @property
    def basic_info_dict(self):
        """Return a copy of the "basic_info" list to the user if requested."""
        #Note that a copy is needed in order to avoid having a script mistakenly
        #modify this variable, as it is mutable and thus passed by reference:
        return copy.copy(self.__basic_info)

    # Create property needed to return "basic_info" expanded dictionary to user:
    @property
    def cam_climo_dict(self):
        """Return a copy of the "cam_climo_dict" list to the user if requested."""
        #Note that a copy is needed in order to avoid having a script mistakenly
        #modify this variable, as it is mutable and thus passed by reference:
        return copy.copy(self.__cam_climo_info)

    # Create property needed to return "basic_info" expanded dictionary to user:
    @property
    def baseline_climo_dict(self):
        """Return a copy of the "cam_bl_climo_info" list to the user if requested."""
        #Note that a copy is needed in order to avoid having a script mistakenly
        #modify this variable, as it is mutable and thus passed by reference:
        return copy.copy(self.__cam_bl_climo_info)

    # Create property needed to return "num_procs" to user:
    @property
    def num_procs(self):
        """Return the "num_procs" logical to the user if requested."""
        return self.__num_procs

    # Create property needed to return "plot_location" variable to user:
    @property
    def plot_location(self):
        """Return a copy of the '__plot_location' string list to user if requested."""
        #Note that a copy is needed in order to avoid having a script mistakenly
        #modify this variable:
        return copy.copy(self.__plot_location)

    # Create property needed to return the climo start (syear) and end (eyear) years to user:
    @property
    def climo_yrs(self):
        """Return the "syear" and "eyear" integer values to the user if requested."""
        syears = copy.copy(self.__syears) #Send copies so a script doesn't modify the original
        eyears = copy.copy(self.__eyears)
        return {"syears":syears,"eyears":eyears,
                "syear_baseline":self.__syear_baseline, "eyear_baseline":self.__eyear_baseline}


    # Create property needed to return the case nicknames to user:
    @property
    def case_nicknames(self):
        """Return the test case and baseline nicknames to the user if requested."""

        #Note that copies are needed in order to avoid having a script mistakenly
        #modify these variables, as they are mutable and thus passed by reference:
        test_nicknames = copy.copy(self.__test_nicknames)
        base_nickname = self.__base_nickname

        return {"test_nicknames":test_nicknames,"base_nickname":base_nickname}

    @property
    def hist_string(self):
        """ Return the CAM history string list to the user if requested."""
        cam_hist_strs = copy.copy(self.__hist_str)
        base_hist_strs = copy.copy(self.__base_hist_str)
        hist_strs = {"test_hist_str":cam_hist_strs, "base_hist_str":base_hist_strs}
        return hist_strs

    #########

    #Utility function to access expanded 'diag_basic_info' variables:
    def get_basic_info(self, var_str, required=False):
        """
        Return the config variable from 'diag_basic_info' as requested by
        the user.
        """

        return self.read_config_var(var_str,
                                    conf_dict=self.__basic_info,
                                    required=required)

    #########

    #Utility function to access expanded 'diag_cam_climo' variables:
    def get_cam_info(self, var_str, required=False):
        """
        Return the config variable from 'diag_cam_climo' as requested by
        the user.  """

        return self.read_config_var(var_str,
                                    conf_dict=self.__cam_climo_info,
                                    required=required)

    #########

    #Utility function to access expanded 'diag_cam_baseline_climo' variables:
    def get_baseline_info(self, var_str, required=False):
        """
        Return the config variable from 'diag_cam_baseline_climo' as requested by
        the user.  This function assumes that if the user is requesting it,
        then it must be required.
        """

        #Check if the cam baseline dictionary exists:
        if not self.__cam_bl_climo_info:
            #If required, then throw an error:
            if required:
                emsg = "get_baseline_info: Requested variable cannot be found"
                emsg += " because no baseline info exists.\n"
                emsg += "This is likely because an observational comparison is being done,"
                emsg += " so try adding 'required = False' to the get call."
                self.end_diag_fail(emsg)
            #End if

            #If not required, then return none:
            return None
        #End if

        #If basline dictionary exists, then search for variable like normal:
        return self.read_config_var(var_str,
                                    conf_dict=self.__cam_bl_climo_info,
                                    required=required)

    #########

    #Utility function to add a new model variable to the ADF (diag) variable list:
    def add_diag_var(self, var_str):
        """
        Adds a new variable to the ADF variable list
        """
        if var_str not in self.__diag_var_list:
            self.__diag_var_list.append(var_str)
        #End if

    #########

    # Utility function to access expanded 'diag_cvdp_info' variables
    def get_cvdp_info(self, var_str, required=False):
        """
        Return the config variable from 'diag_cvdp_info' as requested by
        the user. If 'diag_cvdp_info' is not found then try grabbing the
        variable from the top level of the YAML config file dictionary
        instead.
        """

        return self.read_config_var(
            var_str, conf_dict=self.__cvdp_info, required=required
        )

    #########

    # Utility function to access expanded 'diag_mdtf_info' variables
    def get_mdtf_info(self, var_str, required=False):
        """
        Return the config variable from 'diag_mdtf_info' as requested by
        the user. If 'diag_mdtf_info' is not found then try grabbing the
        variable from the top level of the YAML config file dictionary
        instead.
        """

        return self.read_config_var(
            var_str, conf_dict=self.__mdtf_info, required=required
        )


    #########

    # Utility function to grab climo years from pre-made time series files:
    def get_climo_yrs_from_ts(self, input_ts_loc, case_name):
        """
        Grab start and end climo years if none are specified in config file
        for pre-made time series file(s)

        Return
        ------
          - start year
          - end year
        """

        #Grab variable list
        var_list = self.diag_var_list

        #Create "Path" objects:
        input_location  = Path(input_ts_loc)

        #Check that time series input directory actually exists:
        if not input_location.is_dir():
            errmsg = f"Time series directory '{input_ts_loc}' not found.  Script is exiting."
            raise AdfError(errmsg)

        # Search for first variable in var_list to get a time series file to read
        # NOTE: it is assumed all the variables have the same dates!
        # Also, it is assumed that only h0 files should be climo-ed.
        for var in var_list:
            ts_files = sorted(input_location.glob(f"{case_name}*h0*.{var}.*nc"))
            if ts_files:
                print(var)
                break
            else:
                logmsg = "get years for time series:"
                logmsg = f"\tVar '{var}' not in dataset, skip to next to try and find climo years..."
                self.debug_log(logmsg)

        #Read in file(s)
        if len(ts_files) == 1:
            cam_ts_data = xr.open_dataset(ts_files[0], decode_times=True)
        else:
            cam_ts_data = xr.open_mfdataset(ts_files, decode_times=True, combine='by_coords')

        #Average time dimension over time bounds, if bounds exist:
        if 'time_bnds' in cam_ts_data:
            time_bounds_name = 'time_bnds'
        elif 'time_bounds' in cam_ts_data:
            time_bounds_name = 'time_bounds'
        else:
            time_bounds_name = None

        if time_bounds_name:
            time = cam_ts_data['time']
            #NOTE: force `load` here b/c if dask & time is cftime,
            #throws a NotImplementedError:

            time = xr.DataArray(cam_ts_data[time_bounds_name].load().mean(dim='nbnd').values,
                                dims=time.dims, attrs=time.attrs)
            cam_ts_data['time'] = time
            cam_ts_data.assign_coords(time=time)
            cam_ts_data = xr.decode_cf(cam_ts_data)

        #Extract first and last years from dataset:
        syr = int(cam_ts_data.time[0].dt.year.values)
        eyr = int(cam_ts_data.time[-1].dt.year.values)

        if eyr-syr >= 100:
            msg = f"WARNING: the found climo year range is large: {eyr-syr} years, "
            msg += "this may take a long time!"
            print(msg)

        return syr, eyr

#++++++++++++++++++++
#End Class definition
#++++++++++++++++++++<|MERGE_RESOLUTION|>--- conflicted
+++ resolved
@@ -350,11 +350,7 @@
         cam_hist_locs = self.get_cam_info('cam_hist_loc')
 
         #Get cleaned nested list of hist_str for test case(s) (component.hist_num, eg cam.h0)
-<<<<<<< HEAD
-        cam_hist_str = self.__cam_climo_info['hist_str']
-=======
         cam_hist_str = self.__cam_climo_info.get('hist_str', None)
->>>>>>> 0e6e19c5
 
         if not cam_hist_str:
             hist_str = [['cam.h0a']]*self.__num_cases
